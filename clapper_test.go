--- conflicted
+++ resolved
@@ -72,22 +72,18 @@
 		{"---v", "---v", "---v=1.0.0", UnknownFlag{}},
 		// Single-dash for long names was never supported, but now this is interpreted as:
 		// -v -e -r -s -i -o -n; ergo, the error will be "unknown option '-e'"
-<<<<<<< HEAD
-		{"-e", "-e", "-version", ErrorUnknownFlag{}},
-=======
-		{"-e", "-version", "-version", UnknownFlag{}},
->>>>>>> 8042dda0
+		{"-e", "-e", "-version", UnknownFlag{}},
 	}
 
 	for _, test := range tests {
 		reg := NewRegistry()
 		root, _ := reg.Register("")
-		root.AddFlag("version", "v", "")
+		root.AddFlag("version", "v", true)
 
 		_, err := reg.Parse([]string{test.options})
-		assertError(t, err, "(%s) %T", test.options, test.err)
+		assertError(t, err, "(%s) %T: %v", test.options, test.err)
 		if err != nil {
-			assertEqual(t, fmt.Sprintf("%T", test.err), fmt.Sprintf("%T", err), "%s", test.flag)
+			assertEqual(t, fmt.Sprintf("%T", test.err), fmt.Sprintf("%T", err), "%s: %v", test.flag, err)
 			var name string
 			switch e := err.(type) {
 			case UnknownFlag:
@@ -355,19 +351,15 @@
 	}{
 		{"one flag", []string{"-a"}, []string{"alpha"}, []string{"true"}},
 		{"two flags", []string{"-ab"}, []string{"alpha", "bravo"}, []string{"true", "true"}},
-		{"one flag & default", []string{"-a"}, []string{"alpha", "bravo"}, []string{"true", ""}},
 		{"two flags & var", []string{"-abc", "value"}, []string{"alpha", "bravo", "charlie"}, []string{"true", "true", "value"}},
-		// This is weird, but it was not an error to have non-boolean flags that are missing values, and to preserve
-		// backwards compatability this was not changed.
-		{"unset flag", []string{"-acb", "value"}, []string{"alpha", "bravo", "charlie"}, []string{"true", "true", ""}},
 	}
 
 	for _, test := range tests {
 		reg := NewRegistry()
 		root, _ := reg.Register("")
-		root.AddFlag("alpha", "a", true, "")
-		root.AddFlag("bravo", "b", true, "")
-		root.AddFlag("charlie", "c", false, "none")
+		root.AddFlag("alpha", "a", true)
+		root.AddFlag("bravo", "b", true)
+		root.AddFlag("charlie", "c", "none")
 
 		cmd, err := reg.Parse(test.Args)
 		if err != nil {
@@ -386,8 +378,8 @@
 			var found bool
 			for _, a := range cmd.Flags {
 				if a.Name == n {
-					if a.Value != test.ExpectedValues[i] {
-						t.Errorf("(%s) expected value %s for %s, got %s", test.Name, test.ExpectedValues[i], n, a.Value)
+					if fmt.Sprintf("%v", a.value) != test.ExpectedValues[i] {
+						t.Errorf("(%s) expected value %s for %s, got %s", test.Name, test.ExpectedValues[i], n, a.value)
 					}
 					found = true
 				}
