package clapper

import (
	"fmt"
	"strings"
	"testing"
)

// This entire suite would be far easier with testify

var tests []struct {
	subCommand string
	arg        string
	longName   string
	shortName  string
	isBool     bool
	defaultVal string
}

func setup(t *testing.T, args []string) (*CommandConfig, error) {
	tests = []struct {
		subCommand string
		arg        string
		longName   string
		shortName  string
		isBool     bool
		defaultVal string
	}{
		{"", "output", "", "", false, ""},
		{"", "", "force", "f", true, ""},
		{"", "", "verbose", "v", true, ""},
		{"", "", "version", "V", false, ""},
		{"", "", "dir", "", false, "/var/users"},
		{"info", "category", "", "", false, "manager"},
		{"info", "username", "", "", false, ""},
		{"info", "subjects...", "", "", false, ""},
		{"info", "", "verbose", "v", true, ""},
		{"info", "", "version", "V", false, "1.0.1"},
		{"info", "", "output", "o", false, "./"},
		{"info", "", "no-clean", "", true, ""},
		{"ghost", "", "", "", false, ""},
	}

	reg := NewRegistry()
	subs := make(map[string]*CommandConfig)
	for _, test := range tests {
		sub := subs[test.subCommand]
		if sub == nil {
			sub, _ = reg.Register(test.subCommand)
			subs[test.subCommand] = sub
		}
		if test.longName != "" {
			sub.AddFlag(test.longName, test.shortName, test.isBool, test.defaultVal)
		} else if test.arg != "" {
			sub.AddArg(test.arg, test.defaultVal)
		}
	}

	return reg.Parse(args)
}

/*----------------*/

// test unsupported flag
func TestUnsupportedAssignment(t *testing.T) {

	tests := []struct {
<<<<<<< HEAD
		flag    string
		options string
		err     error
	}{
		{"---version", "---version", ErrorUnsupportedFlag{}},
		{"---v", "---v=1.0.0", ErrorUnsupportedFlag{}},
		// Single-dash for long names was never supported, but now this is interpreted as:
		// -v -e -r -s -i -o -n; ergo, the error will be "unknown option '-e'"
		{"-e", "-version", ErrorUnknownFlag{}},
=======
		flag     string
		expected string
		options  string
		err      error
	}{
		{"---version", "---version", "---version", ErrorUnsupportedFlag{}},
		{"---v", "---v", "---v=1.0.0", ErrorUnsupportedFlag{}},
		// Single-dash for long names was never supported, but now this is interpreted as:
		// -v -e -r -s -i -o -n; ergo, the error will be "unknown option '-e'"
		{"-e", "-version", "-version", ErrorUnsupportedFlag{}},
>>>>>>> 738c03e7
	}

	for _, test := range tests {
		reg := NewRegistry()
		root, _ := reg.Register("")
		root.AddFlag("version", "v", true, "")

		_, err := reg.Parse([]string{test.options})
<<<<<<< HEAD
		if err == nil {
			t.Errorf("(%s) expected parse error %T", test.options, test.err)
		} else {
			if fmt.Sprintf("%T", err) != fmt.Sprintf("%T", test.err) {
				t.Errorf("(%s) expected %T error -- got %T", test.options, test.err, err)
			}
			if !strings.Contains(err.Error(), test.flag) {
				t.Errorf("(%s) expected error %q -- got %q", test.options, test.flag, err)
=======
		assertError(t, err, "(%s) %T", test.options, test.err)
		if err != nil {
			assertEqual(t, fmt.Sprintf("%T", err), fmt.Sprintf("%T", test.err))
			var name string
			switch e := err.(type) {
			case ErrorUnknownFlag:
				name = e.Name
			case ErrorUnsupportedFlag:
				name = e.Name
			default:
				assertError(t, err)
>>>>>>> 738c03e7
			}
			assertEqual(t, test.expected, name)
		}
	}
}

// test empty root command
func TestEmptyRootCommand(t *testing.T) {
	cmd, err := setup(t, []string{})

	assertNoError(t, err)
	assertEqual(t, "", cmd.Name)
	assertEqual(t, 1, len(cmd.Args))

	if cmd.Args["output"] == nil {
		for k := range cmd.Args {
			t.Errorf("expected one \"output\" argument; got %s", k)
		}
	}

}

func TestRootDefaults(t *testing.T) {
	cmd, err := setup(t, []string{})

	assertNoError(t, err)
	assertEqual(t, "", cmd.Args["output"].Value)

	for _, test := range tests {
		if test.longName != "" && test.subCommand == "" {
			f := cmd.Flags[test.longName]
			assertNotNil(t, f, "missing flag %q", test.longName)
			assertEqual(t, test.shortName, f.ShortName, "(%s)", test.longName)
			assertEqual(t, test.isBool, f.IsBoolean, "(%s)", test.longName)
			dv := test.defaultVal
			if test.isBool && dv == "" {
				dv = "false"
			}
			assertEqual(t, dv, f.DefaultValue, "(%+v %+v)", test, f)
		}
	}
}

// test root command when not registered
// REMOVED This was testing code in the demo program, which had nothing to do with the library.

// test an unregistered flag
func TestUnregisteredFlag(t *testing.T) {
	// flags
	flags := map[string][]string{
		"-d":          {"-V", "1.0.1", "-v", "--force", "-d", "./sub/dir"},
		"--m":         {"-V", "1.0.1", "-v", "--force", "--m", "./sub/dir"},
		"--directory": {"-V", "1.0.1", "-v", "--force", "--directory", "./sub/dir"},
	}

	for flag, options := range flags {
		_, err := setup(t, options)
		assertError(t, err)
		if e, ok := err.(ErrorUnknownFlag); !ok {
			t.Errorf("expected an ErrUnknownFlag; got %t", err)
		} else {
			assertEqual(t, flag, e.Name)
		}
	}
}

// test for valid inverted flag values
func TestValidInvertFlagValues(t *testing.T) {
	// options list
	optionsList := [][]string{
		{"info", "student", "-V", "-v", "--output", "./opt/dir", "--no-clean"},
		{"info", "student", "--version", "--no-clean", "--output", "./opt/dir", "--verbose"},
<<<<<<< HEAD
=======
	}
	expecteds := map[string]string{
		"version": "",
		"clean":   "false",
		"output":  "./opt/dir",
		"verbose": "true",
>>>>>>> 738c03e7
	}

	for _, options := range optionsList {
		cmd, err := setup(t, options)
		assertNoError(t, err)
		assertEqual(t, options[0], cmd.Name)
		assertEqual(t, options[1], cmd.Args["category"].Value)
		assertEqual(t, "", cmd.Args["username"].Value)
		assertEqual(t, "", cmd.Args["subjects"].Value)
		for _, opt := range options {
			if strings.HasPrefix("--no", opt) && cmd.Flags[opt].IsInverted != true {
				t.Errorf("expected inverted flag for %s", opt)
			}
		}
		for k, v := range expecteds {
			assertEqual(t, v, cmd.Flags[k].Value)
		}
	}
}

// test for invalid flag error when an inverted flag is used without `--no-` prefix
func TestErrorUnknownFlagForInvertFlags(t *testing.T) {

	// options list
	optionsList := map[string][]string{
		"--clean":   {"info", "student", "-V", "-v", "--output", "./opt/dir", "--clean"},
		"--no-dump": {"info", "student", "--version", "--no-dump", "--output", "./opt/dir", "--verbose"},
	}

	for flag, options := range optionsList {
		_, err := setup(t, options)
		assertError(t, err)
		if e, ok := err.(ErrorUnknownFlag); !ok {
			t.Errorf("expected an ErrUnknownFlag; got %t", err)
		} else {
			assertEqual(t, flag, e.Name)
		}
	}
}

// test `--flag=value` syntax
func TestFlagAssignmentSyntax(t *testing.T) {
	// options list
	optionsList := [][]string{
		{"info", "student", "-v", "--version=2.0.0", "thatisuday"},
		{"info", "student", "thatisuday", "-v", "-V=2.0.0"},
	}

	for _, options := range optionsList {
<<<<<<< HEAD
		// command
		cmd := exec.Command("go", append([]string{"run", "demo/cmd.go"}, options...)...)

		// get output
		if output, err := cmd.Output(); err != nil {
			fmt.Println("Error:", err)
		} else {
			lines := []string{
				`sub-command => "info"`,
				`argument(category) => &clapper.Arg{Name:"category", IsVariadic:false, DefaultValue:"manager", Value:"student"}`,
				`argument(username) => &clapper.Arg{Name:"username", IsVariadic:false, DefaultValue:"", Value:"thatisuday"}`,
				`argument(subjects) => &clapper.Arg{Name:"subjects", IsVariadic:true, DefaultValue:"", Value:""}`,
				`flag(version) => &clapper.Flag{Name:"version", ShortName:"V", IsBoolean:false, IsInverted:false, DefaultValue:"1.0.1", Value:"2.0.0"}`,
				`flag(output) => &clapper.Flag{Name:"output", ShortName:"o", IsBoolean:false, IsInverted:false, DefaultValue:"./", Value:""}`,
				`flag(verbose) => &clapper.Flag{Name:"verbose", ShortName:"v", IsBoolean:true, IsInverted:false, DefaultValue:"false", Value:"true"}`,
			}

			for _, line := range lines {
				if !strings.Contains(fmt.Sprintf("%s", output), line) {
					t.Errorf("expected\n  %s\ngot\n  %s", line, output)
				}
			}
		}
=======
		cmd, err := setup(t, options)
		assertNoError(t, err)
		assertEqual(t, options[0], cmd.Name)
		assertEqual(t, options[1], cmd.Args["category"].Value)
		assertEqual(t, "thatisuday", cmd.Args["username"].Value)
		assertEqual(t, "", cmd.Args["subjects"].Value)
		assertEqual(t, "2.0.0", cmd.Flags["version"].Value)
		assertEqual(t, "", cmd.Flags["output"].Value)
		assertEqual(t, "true", cmd.Flags["verbose"].Value)
>>>>>>> 738c03e7
	}
}

// test for valid variadic argument values
func TestValidVariadicArgumentValues(t *testing.T) {

	// options list
	optionsList := [][]string{
		{"info", "student", "thatisuday", "-V", "-v", "--output", "./opt/dir", "--no-clean", "math", "science", "physics"},
		{"info", "student", "--version", "--no-clean", "thatisuday", "--output", "./opt/dir", "math", "science", "--verbose", "physics"},
	}

	for _, options := range optionsList {
		cmd, err := setup(t, options)
		assertNoError(t, err)
		assertEqual(t, options[0], cmd.Name)
		assertEqual(t, options[1], cmd.Args["category"].Value)
		assertEqual(t, "thatisuday", cmd.Args["username"].Value)
		assertEqual(t, "math,science,physics", cmd.Args["subjects"].Value)
		assertEqual(t, "", cmd.Flags["version"].Value)
		assertEqual(t, "./opt/dir", cmd.Flags["output"].Value)
		assertEqual(t, "true", cmd.Flags["verbose"].Value)
		assertEqual(t, "false", cmd.Flags["clean"].Value)
		assertEqual(t, true, cmd.Flags["clean"].IsInverted)
	}
}

/*-------------------*/

// test root command with options
func TestRootCommandWithOptions(t *testing.T) {

	// options list
	optionsList := [][]string{
		{"userinfo", "-V", "1.0.1", "-v", "--force", "--dir", "./sub/dir"},
		{"-V", "1.0.1", "--verbose", "--force", "userinfo", "--dir", "./sub/dir"},
		{"-V", "1.0.1", "-v", "--force", "--dir", "./sub/dir", "userinfo"},
		{"--version", "1.0.1", "--verbose", "--force", "--dir", "./sub/dir", "userinfo"},
	}

	for _, options := range optionsList {
		cmd, err := setup(t, options)
		assertNoError(t, err)
		assertEqual(t, "", cmd.Name)
		assertEqual(t, "userinfo", cmd.Args["output"].Value)
		assertEqual(t, "true", cmd.Flags["force"].Value)
		assertEqual(t, false, cmd.Flags["force"].IsInverted)
		assertEqual(t, "true", cmd.Flags["verbose"].Value)
		assertEqual(t, "1.0.1", cmd.Flags["version"].Value)
		assertEqual(t, "./sub/dir", cmd.Flags["dir"].Value)
	}
}

// test sub-command with options
func TestSubCommandWithOptions(t *testing.T) {
	// options list
	optionsList := [][]string{
		{"info", "student", "-V", "-v", "--output", "./opt/dir"},
		{"info", "student", "--version", "--output", "./opt/dir", "--verbose"},
	}

	for _, options := range optionsList {
		cmd, err := setup(t, options)
		assertNoError(t, err)
		assertEqual(t, "info", cmd.Name)
		assertEqual(t, "student", cmd.Args["category"].Value)
		assertEqual(t, "", cmd.Args["username"].Value)
		assertEqual(t, "", cmd.Args["subjects"].Value)
		assertEqual(t, "", cmd.Flags["version"].Value)
		assertEqual(t, "./opt/dir", cmd.Flags["output"].Value)
		assertEqual(t, "true", cmd.Flags["verbose"].Value)
		assertEqual(t, "", cmd.Flags["clean"].Value)
	}
}

// test sub-command with valid and extra arguments
func TestSubCommandWithArguments(t *testing.T) {
	// options list
	optionsList := [][]string{
		{"info", "-v", "student", "-V", "2.0.0", "thatisuday"},
		{"info", "student", "-v", "thatisuday", "--version", "2.0.0"},
	}

	for _, options := range optionsList {
		cmd, err := setup(t, options)
		assertNoError(t, err)
		assertEqual(t, "info", cmd.Name)
		assertEqual(t, "student", cmd.Args["category"].Value)
		assertEqual(t, "thatisuday", cmd.Args["username"].Value)
		assertEqual(t, "", cmd.Args["subjects"].Value)
		assertEqual(t, "2.0.0", cmd.Flags["version"].Value)
		assertEqual(t, "", cmd.Flags["output"].Value)
		assertEqual(t, "true", cmd.Flags["verbose"].Value)
	}
}

// test sub-command with valid and extra arguments
func TestCombinedFlags(t *testing.T) {

	// tests
	tests := []struct {
		Name           string
		Args           []string
		ExpectedNames  []string
		ExpectedValues []string
	}{
		{"one flag", []string{"-a"}, []string{"alpha"}, []string{"true"}},
		{"two flags", []string{"-ab"}, []string{"alpha", "bravo"}, []string{"true", "true"}},
		{"one flag & default", []string{"-a"}, []string{"alpha", "bravo"}, []string{"true", ""}},
		{"two flags & var", []string{"-abc", "value"}, []string{"alpha", "bravo", "charlie"}, []string{"true", "true", "value"}},
		// This is weird, but it was not an error to have non-boolean flags that are missing values, and to preserve
		// backwards compatability this was not changed.
		{"unset flag", []string{"-acb", "value"}, []string{"alpha", "bravo", "charlie"}, []string{"true", "true", ""}},
	}

	for _, test := range tests {
		reg := NewRegistry()
		root, _ := reg.Register("")
		root.AddFlag("alpha", "a", true, "")
		root.AddFlag("bravo", "b", true, "")
		root.AddFlag("charlie", "c", false, "none")

		cmd, err := reg.Parse(test.Args)
		if err != nil {
			fmt.Printf("parse error %s\n", err)
			if len(test.ExpectedNames) > 0 {
				t.Errorf("(%s) unexpected parse error: %s", test.Name, err)
			}
			// else, expected error
			continue
		}
		if len(test.ExpectedNames) == 0 && err == nil {
			t.Errorf("(%s) expected parse error; didn't get one", test.Name)
		}
		// Check that all expected arguments are there
		for i, n := range test.ExpectedNames {
			var found bool
			for _, a := range cmd.Flags {
				if a.Name == n {
					if a.Value != test.ExpectedValues[i] {
						t.Errorf("(%s) expected value %s for %s, got %s", test.Name, test.ExpectedValues[i], n, a.Value)
					}
					found = true
				}
			}
			if !found {
				t.Errorf("(%s) did not find expected argument %s", test.Name, n)
			}
		}
	}
}<|MERGE_RESOLUTION|>--- conflicted
+++ resolved
@@ -65,17 +65,6 @@
 func TestUnsupportedAssignment(t *testing.T) {
 
 	tests := []struct {
-<<<<<<< HEAD
-		flag    string
-		options string
-		err     error
-	}{
-		{"---version", "---version", ErrorUnsupportedFlag{}},
-		{"---v", "---v=1.0.0", ErrorUnsupportedFlag{}},
-		// Single-dash for long names was never supported, but now this is interpreted as:
-		// -v -e -r -s -i -o -n; ergo, the error will be "unknown option '-e'"
-		{"-e", "-version", ErrorUnknownFlag{}},
-=======
 		flag     string
 		expected string
 		options  string
@@ -86,7 +75,6 @@
 		// Single-dash for long names was never supported, but now this is interpreted as:
 		// -v -e -r -s -i -o -n; ergo, the error will be "unknown option '-e'"
 		{"-e", "-version", "-version", ErrorUnsupportedFlag{}},
->>>>>>> 738c03e7
 	}
 
 	for _, test := range tests {
@@ -95,16 +83,6 @@
 		root.AddFlag("version", "v", true, "")
 
 		_, err := reg.Parse([]string{test.options})
-<<<<<<< HEAD
-		if err == nil {
-			t.Errorf("(%s) expected parse error %T", test.options, test.err)
-		} else {
-			if fmt.Sprintf("%T", err) != fmt.Sprintf("%T", test.err) {
-				t.Errorf("(%s) expected %T error -- got %T", test.options, test.err, err)
-			}
-			if !strings.Contains(err.Error(), test.flag) {
-				t.Errorf("(%s) expected error %q -- got %q", test.options, test.flag, err)
-=======
 		assertError(t, err, "(%s) %T", test.options, test.err)
 		if err != nil {
 			assertEqual(t, fmt.Sprintf("%T", err), fmt.Sprintf("%T", test.err))
@@ -116,7 +94,6 @@
 				name = e.Name
 			default:
 				assertError(t, err)
->>>>>>> 738c03e7
 			}
 			assertEqual(t, test.expected, name)
 		}
@@ -189,15 +166,12 @@
 	optionsList := [][]string{
 		{"info", "student", "-V", "-v", "--output", "./opt/dir", "--no-clean"},
 		{"info", "student", "--version", "--no-clean", "--output", "./opt/dir", "--verbose"},
-<<<<<<< HEAD
-=======
 	}
 	expecteds := map[string]string{
 		"version": "",
 		"clean":   "false",
 		"output":  "./opt/dir",
 		"verbose": "true",
->>>>>>> 738c03e7
 	}
 
 	for _, options := range optionsList {
@@ -247,31 +221,6 @@
 	}
 
 	for _, options := range optionsList {
-<<<<<<< HEAD
-		// command
-		cmd := exec.Command("go", append([]string{"run", "demo/cmd.go"}, options...)...)
-
-		// get output
-		if output, err := cmd.Output(); err != nil {
-			fmt.Println("Error:", err)
-		} else {
-			lines := []string{
-				`sub-command => "info"`,
-				`argument(category) => &clapper.Arg{Name:"category", IsVariadic:false, DefaultValue:"manager", Value:"student"}`,
-				`argument(username) => &clapper.Arg{Name:"username", IsVariadic:false, DefaultValue:"", Value:"thatisuday"}`,
-				`argument(subjects) => &clapper.Arg{Name:"subjects", IsVariadic:true, DefaultValue:"", Value:""}`,
-				`flag(version) => &clapper.Flag{Name:"version", ShortName:"V", IsBoolean:false, IsInverted:false, DefaultValue:"1.0.1", Value:"2.0.0"}`,
-				`flag(output) => &clapper.Flag{Name:"output", ShortName:"o", IsBoolean:false, IsInverted:false, DefaultValue:"./", Value:""}`,
-				`flag(verbose) => &clapper.Flag{Name:"verbose", ShortName:"v", IsBoolean:true, IsInverted:false, DefaultValue:"false", Value:"true"}`,
-			}
-
-			for _, line := range lines {
-				if !strings.Contains(fmt.Sprintf("%s", output), line) {
-					t.Errorf("expected\n  %s\ngot\n  %s", line, output)
-				}
-			}
-		}
-=======
 		cmd, err := setup(t, options)
 		assertNoError(t, err)
 		assertEqual(t, options[0], cmd.Name)
@@ -281,7 +230,6 @@
 		assertEqual(t, "2.0.0", cmd.Flags["version"].Value)
 		assertEqual(t, "", cmd.Flags["output"].Value)
 		assertEqual(t, "true", cmd.Flags["verbose"].Value)
->>>>>>> 738c03e7
 	}
 }
 
